--- conflicted
+++ resolved
@@ -8,9 +8,6 @@
 
 /* Begin PBXBuildFile section */
 		0245710AEAA58AD0A1425234 /* OptimizedBloomFilter.swift in Sources */ = {isa = PBXBuildFile; fileRef = CB043CA5EEB9AC8B07D61E97 /* OptimizedBloomFilter.swift */; };
-<<<<<<< HEAD
-		0CEB234BB46611B7349F5ED6 /* WalletView.swift in Sources */ = {isa = PBXBuildFile; fileRef = 6E592264A7168BC98A5CA6CF /* WalletView.swift */; };
-=======
 		04891CA92E22971E0064A111 /* LRUCache.swift in Sources */ = {isa = PBXBuildFile; fileRef = 04891CA82E22971E0064A111 /* LRUCache.swift */; };
 		04891CAA2E22971E0064A111 /* LRUCache.swift in Sources */ = {isa = PBXBuildFile; fileRef = 04891CA82E22971E0064A111 /* LRUCache.swift */; };
 		04AD0B4E2E25B9580002A40A /* IdentityModels.swift in Sources */ = {isa = PBXBuildFile; fileRef = 6E2446380E7A44E49A35B664 /* IdentityModels.swift */; };
@@ -65,15 +62,11 @@
 		04B6BA7A2E2166A50090FE39 /* SecurityLogger.swift in Sources */ = {isa = PBXBuildFile; fileRef = 04B6BA782E2166A50090FE39 /* SecurityLogger.swift */; };
 		04B6BA7B2E2166A50090FE39 /* NoiseTestingHelper.swift in Sources */ = {isa = PBXBuildFile; fileRef = 04B6BA772E2166A50090FE39 /* NoiseTestingHelper.swift */; };
 		04B6BA7C2E2166A50090FE39 /* SecurityLogger.swift in Sources */ = {isa = PBXBuildFile; fileRef = 04B6BA782E2166A50090FE39 /* SecurityLogger.swift */; };
->>>>>>> 17e96e99
 		0DAFF1DDE9BA83FF648D5AB3 /* BitchatMessageTests.swift in Sources */ = {isa = PBXBuildFile; fileRef = 3FA8FF26ABDC1C642A8C7AE5 /* BitchatMessageTests.swift */; };
 		0FBC81FF78CF4711B78E092A /* IdentityModels.swift in Sources */ = {isa = PBXBuildFile; fileRef = 6E2446380E7A44E49A35B664 /* IdentityModels.swift */; };
 		10E68BB889356219189E38EC /* BitchatApp.swift in Sources */ = {isa = PBXBuildFile; fileRef = EF625BB3AD919322C01A46B2 /* BitchatApp.swift */; };
-<<<<<<< HEAD
-=======
 		17901751FD8010AFC8E750F2 /* bitchatShareExtension.appex in Embed Foundation Extensions */ = {isa = PBXBuildFile; fileRef = 61F92EBA29C47C0FCC482F1F /* bitchatShareExtension.appex */; settings = {ATTRIBUTES = (RemoveHeadersOnCopy, ); }; };
 		1AF9F9036DEE42408D557A87 /* SecureIdentityStateManager.swift in Sources */ = {isa = PBXBuildFile; fileRef = 2EE9D4FA625C4671ACD371D4 /* SecureIdentityStateManager.swift */; };
->>>>>>> 17e96e99
 		1D9674FA5F998503831DC281 /* ContentView.swift in Sources */ = {isa = PBXBuildFile; fileRef = A08E03AA0C63E97C91749AEC /* ContentView.swift */; };
 		1DCF6CABEF28E70137ECCDBE /* MessageView.swift in Sources */ = {isa = PBXBuildFile; fileRef = 08DDEE303F931C9B3C7F1F39 /* MessageView.swift */; };
 		1F48A8CEEE9399D1EBD08F0C /* OptimizedBloomFilter.swift in Sources */ = {isa = PBXBuildFile; fileRef = CB043CA5EEB9AC8B07D61E97 /* OptimizedBloomFilter.swift */; };
@@ -147,9 +140,6 @@
 /* Begin PBXFileReference section */
 		036A1A705AAF9EC21F4354BE /* PasswordProtectedChannelTests.swift */ = {isa = PBXFileReference; lastKnownFileType = sourcecode.swift; path = PasswordProtectedChannelTests.swift; sourceTree = "<group>"; };
 		03C57F452B55FD0FD8F51421 /* bitchatTests_macOS.xctest */ = {isa = PBXFileReference; explicitFileType = wrapper.cfbundle; includeInIndex = 0; path = bitchatTests_macOS.xctest; sourceTree = BUILT_PRODUCTS_DIR; };
-<<<<<<< HEAD
-		08DDEE303F931C9B3C7F1F39 /* MessageView.swift */ = {isa = PBXFileReference; lastKnownFileType = sourcecode.swift; path = MessageView.swift; sourceTree = "<group>"; };
-=======
 		04891CA82E22971E0064A111 /* LRUCache.swift */ = {isa = PBXFileReference; lastKnownFileType = sourcecode.swift; path = LRUCache.swift; sourceTree = "<group>"; };
 		04AD0B502E2678220002A40A /* BinaryProtocolVersionTests.swift */ = {isa = PBXFileReference; lastKnownFileType = sourcecode.swift; path = BinaryProtocolVersionTests.swift; sourceTree = "<group>"; };
 		04AD0B512E2678220002A40A /* ProtocolVersionNegotiationTests.swift */ = {isa = PBXFileReference; lastKnownFileType = sourcecode.swift; path = ProtocolVersionNegotiationTests.swift; sourceTree = "<group>"; };
@@ -176,7 +166,6 @@
 		04B6BA662E21601B0090FE39 /* SecureNoiseSessionTests.swift */ = {isa = PBXFileReference; lastKnownFileType = sourcecode.swift; path = SecureNoiseSessionTests.swift; sourceTree = "<group>"; };
 		04B6BA772E2166A50090FE39 /* NoiseTestingHelper.swift */ = {isa = PBXFileReference; lastKnownFileType = sourcecode.swift; path = NoiseTestingHelper.swift; sourceTree = "<group>"; };
 		04B6BA782E2166A50090FE39 /* SecurityLogger.swift */ = {isa = PBXFileReference; lastKnownFileType = sourcecode.swift; path = SecurityLogger.swift; sourceTree = "<group>"; };
->>>>>>> 17e96e99
 		12B9C3EDF3BC73D3BC106DA4 /* DeliveryTracker.swift */ = {isa = PBXFileReference; lastKnownFileType = sourcecode.swift; path = DeliveryTracker.swift; sourceTree = "<group>"; };
 		136696FC4436A02D98CE6A77 /* KeychainManager.swift */ = {isa = PBXFileReference; lastKnownFileType = sourcecode.swift; path = KeychainManager.swift; sourceTree = "<group>"; };
 		1EB3A8FE16333ED12FCB8ACB /* BloomFilterTests.swift */ = {isa = PBXFileReference; lastKnownFileType = sourcecode.swift; path = BloomFilterTests.swift; sourceTree = "<group>"; };
@@ -193,12 +182,7 @@
 		53D535D9CE0B875F47402290 /* BinaryProtocolTests.swift */ = {isa = PBXFileReference; lastKnownFileType = sourcecode.swift; path = BinaryProtocolTests.swift; sourceTree = "<group>"; };
 		61F92EBA29C47C0FCC482F1F /* bitchatShareExtension.appex */ = {isa = PBXFileReference; includeInIndex = 0; lastKnownFileType = "wrapper.app-extension"; path = bitchatShareExtension.appex; sourceTree = BUILT_PRODUCTS_DIR; };
 		67A85BFDDE65B4CD8BDF6DDB /* MessageRetentionService.swift */ = {isa = PBXFileReference; lastKnownFileType = sourcecode.swift; path = MessageRetentionService.swift; sourceTree = "<group>"; };
-<<<<<<< HEAD
-		6DC1563390A15C042D059CF9 /* EncryptionService.swift */ = {isa = PBXFileReference; lastKnownFileType = sourcecode.swift; path = EncryptionService.swift; sourceTree = "<group>"; };
-		6E592264A7168BC98A5CA6CF /* WalletView.swift */ = {isa = PBXFileReference; lastKnownFileType = sourcecode.swift; path = WalletView.swift; sourceTree = "<group>"; };
-=======
 		6E2446380E7A44E49A35B664 /* IdentityModels.swift */ = {isa = PBXFileReference; lastKnownFileType = sourcecode.swift; path = IdentityModels.swift; sourceTree = "<group>"; };
->>>>>>> 17e96e99
 		763E0DBA9492A654FC0CDCB9 /* AppInfoView.swift */ = {isa = PBXFileReference; lastKnownFileType = sourcecode.swift; path = AppInfoView.swift; sourceTree = "<group>"; };
 		8DE9CDF66D4E52D268851048 /* MessagePaddingTests.swift */ = {isa = PBXFileReference; lastKnownFileType = sourcecode.swift; path = MessagePaddingTests.swift; sourceTree = "<group>"; };
 		8F3A7C058C2C8E1A06C8CF8B /* bitchat.app */ = {isa = PBXFileReference; explicitFileType = wrapper.application; includeInIndex = 0; path = bitchat.app; sourceTree = BUILT_PRODUCTS_DIR; };
