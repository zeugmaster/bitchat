//
// ContentView.swift
// bitchat
//
// This is free and unencumbered software released into the public domain.
// For more information, see <https://unlicense.org>
//

import SwiftUI

struct ContentView: View {
    @EnvironmentObject var viewModel: ChatViewModel
    @State private var messageText = ""
    @State private var textFieldSelection: NSRange? = nil
    @FocusState private var isTextFieldFocused: Bool
    @Environment(\.colorScheme) var colorScheme
    @State private var showPeerList = false
    @State private var showSidebar = false
    @State private var sidebarDragOffset: CGFloat = 0
    @State private var showAppInfo = false
    @State private var showPasswordInput = false
    @State private var passwordInputChannel: String? = nil
    @State private var passwordInput = ""
    @State private var showPasswordPrompt = false
    @State private var passwordPromptInput = ""
    @State private var showPasswordError = false
    @State private var showCommandSuggestions = false
    @State private var commandSuggestions: [String] = []
    @State private var showLeaveChannelAlert = false
    @State private var showWallet = false
    
    private var backgroundColor: Color {
        colorScheme == .dark ? Color.black : Color.white
    }
    
    private var textColor: Color {
        colorScheme == .dark ? Color.green : Color(red: 0, green: 0.5, blue: 0)
    }
    
    private var secondaryTextColor: Color {
        colorScheme == .dark ? Color.green.opacity(0.8) : Color(red: 0, green: 0.5, blue: 0).opacity(0.8)
    }
    
    var body: some View {
        ZStack {
            // Main content
            GeometryReader { geometry in
                ZStack {
                    VStack(spacing: 0) {
                        headerView
                        Divider()
                        messagesView
                        Divider()
                        inputView
                    }
                    .background(backgroundColor)
                    .foregroundColor(textColor)
                    .gesture(
                        DragGesture()
                            .onChanged { value in
                                // Only respond to leftward swipes when sidebar is closed
                                // or rightward swipes when sidebar is open
                                if !showSidebar && value.translation.width < 0 {
                                    sidebarDragOffset = max(value.translation.width, -geometry.size.width * 0.7)
                                } else if showSidebar && value.translation.width > 0 {
                                    sidebarDragOffset = min(-geometry.size.width * 0.7 + value.translation.width, 0)
                                }
                            }
                            .onEnded { value in
                                withAnimation(.spring(response: 0.3, dampingFraction: 0.8)) {
                                    if !showSidebar {
                                        // Opening gesture (swipe left)
                                        if value.translation.width < -100 || (value.translation.width < -50 && value.velocity.width < -500) {
                                            showSidebar = true
                                            sidebarDragOffset = 0
                                        } else {
                                            sidebarDragOffset = 0
                                        }
                                    } else {
                                        // Closing gesture (swipe right)
                                        if value.translation.width > 100 || (value.translation.width > 50 && value.velocity.width > 500) {
                                            showSidebar = false
                                            sidebarDragOffset = 0
                                        } else {
                                            sidebarDragOffset = 0
                                        }
                                    }
                                }
                            }
                    )
                    
                    // Sidebar overlay
                    HStack(spacing: 0) {
                        // Tap to dismiss area
                        Color.clear
                            .contentShape(Rectangle())
                            .onTapGesture {
                                withAnimation(.spring(response: 0.3, dampingFraction: 0.8)) {
                                    showSidebar = false
                                    sidebarDragOffset = 0
                                }
                            }
                        
                        sidebarView
                            #if os(macOS)
                            .frame(width: min(300, geometry.size.width * 0.4))
                            #else
                            .frame(width: geometry.size.width * 0.7)
                            #endif
                            .transition(.move(edge: .trailing))
                    }
                    .offset(x: showSidebar ? -sidebarDragOffset : geometry.size.width - sidebarDragOffset)
                    .animation(.spring(response: 0.3, dampingFraction: 0.8), value: showSidebar)
                    .animation(.spring(response: 0.3, dampingFraction: 0.8), value: sidebarDragOffset)
                }
            }
        }
        #if os(macOS)
        .frame(minWidth: 600, minHeight: 400)
        #endif
        .sheet(isPresented: $showAppInfo) {
            AppInfoView()
        }
<<<<<<< HEAD
        .sheet(isPresented: $showWallet) {
            WalletView()
=======
        .sheet(isPresented: Binding(
            get: { viewModel.showingFingerprintFor != nil },
            set: { _ in viewModel.showingFingerprintFor = nil }
        )) {
            if let peerID = viewModel.showingFingerprintFor {
                FingerprintView(viewModel: viewModel, peerID: peerID)
            }
>>>>>>> 17e96e99
        }
        .alert("Set Channel Password", isPresented: $showPasswordInput) {
            SecureField("Password", text: $passwordInput)
            Button("Cancel", role: .cancel) {
                passwordInput = ""
                passwordInputChannel = nil
            }
            Button("Set Password") {
                if let channel = passwordInputChannel, !passwordInput.isEmpty {
                    viewModel.setChannelPassword(passwordInput, for: channel)
                    passwordInput = ""
                    passwordInputChannel = nil
                }
            }
        } message: {
            Text("Enter a password to protect \(passwordInputChannel ?? "channel"). Others will need this password to read messages.")
        }
        .alert("Enter Channel Password", isPresented: Binding(
            get: { viewModel.showPasswordPrompt },
            set: { viewModel.showPasswordPrompt = $0 }
        )) {
            SecureField("Password", text: $passwordPromptInput)
            Button("Cancel", role: .cancel) {
                passwordPromptInput = ""
                viewModel.passwordPromptChannel = nil
            }
            Button("Join") {
                if let channel = viewModel.passwordPromptChannel, !passwordPromptInput.isEmpty {
                    let success = viewModel.joinChannel(channel, password: passwordPromptInput)
                    if success {
                        passwordPromptInput = ""
                    } else {
                        // Wrong password - show error
                        passwordPromptInput = ""
                        showPasswordError = true
                    }
                }
            }
        } message: {
            Text("Channel \(viewModel.passwordPromptChannel ?? "") is password protected. Enter the password to join.")
        }
        .alert("Wrong Password", isPresented: $showPasswordError) {
            Button("OK", role: .cancel) { }
        } message: {
            Text("The password you entered is incorrect. Please try again.")
        }
    }
    
    private var headerView: some View {
        HStack {
            if let privatePeerID = viewModel.selectedPrivateChatPeer,
               let privatePeerNick = viewModel.meshService.getPeerNicknames()[privatePeerID] {
                // Private chat header
                Button(action: {
                    viewModel.endPrivateChat()
                }) {
                    HStack(spacing: 4) {
                        Image(systemName: "chevron.left")
                            .font(.system(size: 12))
                        Text("back")
                            .font(.system(size: 14, design: .monospaced))
                    }
                    .foregroundColor(textColor)
                }
                .buttonStyle(.plain)
                .accessibilityLabel("Back to main chat")
                
                Spacer()
                
                Button(action: {
                    viewModel.showFingerprint(for: privatePeerID)
                }) {
                    HStack(spacing: 6) {
                        // Dynamic encryption status icon
                        let encryptionStatus = viewModel.getEncryptionStatus(for: privatePeerID)
                        Image(systemName: encryptionStatus.icon)
                            .font(.system(size: 14))
                            .foregroundColor(encryptionStatus == .noiseVerified ? Color.green : 
                                           encryptionStatus == .noiseSecured ? Color.orange :
                                           Color.red)
                            .accessibilityLabel("Encryption status: \(encryptionStatus == .noiseVerified ? "verified" : encryptionStatus == .noiseSecured ? "secured" : "not encrypted")")
                        Text("\(privatePeerNick)")
                            .font(.system(size: 16, weight: .medium, design: .monospaced))
                            .foregroundColor(Color.orange)
                    }
                    .frame(maxWidth: .infinity)
                    .accessibilityLabel("Private chat with \(privatePeerNick)")
                    .accessibilityHint("Tap to view encryption fingerprint")
                }
                .buttonStyle(.plain)
                
                Spacer()
                
                // Favorite button
                Button(action: {
                    viewModel.toggleFavorite(peerID: privatePeerID)
                }) {
                    Image(systemName: viewModel.isFavorite(peerID: privatePeerID) ? "star.fill" : "star")
                        .font(.system(size: 16))
                        .foregroundColor(viewModel.isFavorite(peerID: privatePeerID) ? Color.yellow : textColor)
                }
                .buttonStyle(.plain)
                .accessibilityLabel(viewModel.isFavorite(peerID: privatePeerID) ? "Remove from favorites" : "Add to favorites")
                .accessibilityHint("Double tap to toggle favorite status")
            } else if let currentChannel = viewModel.currentChannel {
                // Channel header
                Button(action: {
                    viewModel.switchToChannel(nil)
                }) {
                    HStack(spacing: 4) {
                        Image(systemName: "chevron.left")
                            .font(.system(size: 12))
                        Text("back")
                            .font(.system(size: 14, design: .monospaced))
                    }
                    .foregroundColor(textColor)
                }
                .buttonStyle(.plain)
                .accessibilityLabel("Back to main chat")
                
                Spacer()
                
                Button(action: {
                    withAnimation(.spring(response: 0.3, dampingFraction: 0.8)) {
                        showSidebar.toggle()
                        sidebarDragOffset = 0
                    }
                }) {
                    HStack(spacing: 4) {
                        if viewModel.passwordProtectedChannels.contains(currentChannel) {
                            Image(systemName: "lock.fill")
                                .font(.system(size: 14))
                                .foregroundColor(Color.orange)
                                .accessibilityLabel("Password protected channel")
                        }
                        
                        Text(currentChannel)
                            .font(.system(size: 16, weight: .medium, design: .monospaced))
                            .foregroundColor(viewModel.passwordProtectedChannels.contains(currentChannel) ? Color.orange : Color.blue)
                        
                        // Verification status indicator after channel name
                        if viewModel.passwordProtectedChannels.contains(currentChannel),
                           let status = viewModel.channelVerificationStatus[currentChannel] {
                            switch status {
                            case .verifying:
                                ProgressView()
                                    .scaleEffect(0.5)
                                    .frame(width: 12, height: 12)
                            case .verified:
                                Image(systemName: "checkmark.circle.fill")
                                    .font(.system(size: 12))
                                    .foregroundColor(Color.green)
                            case .failed:
                                Image(systemName: "xmark.circle.fill")
                                    .font(.system(size: 12))
                                    .foregroundColor(Color.red)
                            case .unverified:
                                Image(systemName: "questionmark.circle")
                                    .font(.system(size: 12))
                                    .foregroundColor(Color.gray)
                                    .help("Password verification pending")
                            }
                        } else if viewModel.passwordProtectedChannels.contains(currentChannel) {
                        }
                    }
                }
                .buttonStyle(.plain)
                .frame(maxWidth: .infinity)
                
                Spacer()
                
                HStack(spacing: 8) {
                    // Show retention indicator for all users
                    if viewModel.retentionEnabledChannels.contains(currentChannel) {
                        Image(systemName: "bookmark.fill")
                            .font(.system(size: 16))
                            .foregroundColor(Color.yellow)
                            .help("Messages in this channel are being saved locally")
                            .accessibilityLabel("Message retention enabled")
                    }
                    
                    // Save button - only for channel owner
                    if viewModel.isChannelOwner(currentChannel) {
                        Button(action: {
                            viewModel.sendMessage("/save")
                        }) {
                            Image(systemName: viewModel.retentionEnabledChannels.contains(currentChannel) ? "bookmark.slash" : "bookmark")
                                .font(.system(size: 16))
                                .foregroundColor(textColor)
                        }
                        .buttonStyle(.plain)
                        .help(viewModel.retentionEnabledChannels.contains(currentChannel) ? "Disable message retention" : "Enable message retention")
                        .accessibilityLabel(viewModel.retentionEnabledChannels.contains(currentChannel) ? "Disable message retention" : "Enable message retention")
                    }
                    
                    // Password button for channel creator only
                    if viewModel.isChannelOwner(currentChannel) {
                        Button(action: {
                            // Toggle password protection
                            if viewModel.passwordProtectedChannels.contains(currentChannel) {
                                viewModel.removeChannelPassword(for: currentChannel)
                            } else {
                                // Show password input
                                showPasswordInput = true
                                passwordInputChannel = currentChannel
                            }
                        }) {
                            Image(systemName: viewModel.passwordProtectedChannels.contains(currentChannel) ? "lock.fill" : "lock")
                                .font(.system(size: 16))
                                .foregroundColor(viewModel.passwordProtectedChannels.contains(currentChannel) ? Color.yellow : textColor)
                        }
                        .buttonStyle(.plain)
                        .accessibilityLabel(viewModel.passwordProtectedChannels.contains(currentChannel) ? "Remove channel password" : "Set channel password")
                    }
                    
                    // Leave channel button
                    Button(action: {
                        showLeaveChannelAlert = true
                    }) {
                        Image(systemName: "xmark.circle")
                            .font(.system(size: 16))
                            .foregroundColor(Color.red.opacity(0.8))
                    }
                    .buttonStyle(.plain)
                    .alert("leave channel?", isPresented: $showLeaveChannelAlert) {
                        Button("cancel", role: .cancel) { }
                        Button("leave", role: .destructive) {
                            viewModel.leaveChannel(currentChannel)
                        }
                    } message: {
                        Text("sure you want to leave \(currentChannel)?")
                    }
                }
            } else {
                // Public chat header
                HStack(spacing: 8) {
                    Button(action: { showWallet = true }) {
                        Image(systemName: "wallet.pass")
                            .font(.system(size: 16))
                            .foregroundColor(textColor)
                    }
                    .buttonStyle(.plain)
                    .accessibilityLabel("Open wallet")
                    
                    Text("bitchat*")
                        .font(.system(size: 18, weight: .medium, design: .monospaced))
                        .foregroundColor(textColor)
                        .onTapGesture(count: 3) {
                            // PANIC: Triple-tap to clear all data
                            viewModel.panicClearAllData()
                        }
                        .onTapGesture(count: 1) {
                            // Single tap for app info
                            showAppInfo = true
                        }
                    
                    HStack(spacing: 0) {
                        Text("@")
                            .font(.system(size: 14, design: .monospaced))
                            .foregroundColor(secondaryTextColor)
                        
                        TextField("nickname", text: $viewModel.nickname)
                            .textFieldStyle(.plain)
                            .font(.system(size: 14, design: .monospaced))
                            .frame(maxWidth: 100)
                            .foregroundColor(textColor)
                            .onChange(of: viewModel.nickname) { _ in
                                viewModel.saveNickname()
                            }
                            .onSubmit {
                                viewModel.saveNickname()
                            }
                    }
                }
                
                Spacer()
                
                // People counter with unread indicator
                HStack(spacing: 4) {
                    // Check for any unread channel messages
                    let hasUnreadChannelMessages = viewModel.unreadChannelMessages.values.contains { $0 > 0 }
                    
                    if hasUnreadChannelMessages {
                        Image(systemName: "number")
                            .font(.system(size: 12))
                            .foregroundColor(Color.blue)
                            .accessibilityLabel("Unread channel messages")
                    }
                    
                    if !viewModel.unreadPrivateMessages.isEmpty {
                        Image(systemName: "envelope.fill")
                            .font(.system(size: 12))
                            .foregroundColor(Color.orange)
                            .accessibilityLabel("Unread private messages")
                    }
                    
                    let otherPeersCount = viewModel.connectedPeers.filter { $0 != viewModel.meshService.myPeerID }.count
                    let channelCount = viewModel.joinedChannels.count
                    
                    HStack(spacing: 4) {
                        // People icon with count
                        Image(systemName: "person.2.fill")
                            .font(.system(size: 11))
                            .accessibilityLabel("\(otherPeersCount) connected \(otherPeersCount == 1 ? "person" : "people")")
                        Text("\(otherPeersCount)")
                            .font(.system(size: 12, design: .monospaced))
                            .accessibilityHidden(true)
                        
                        // Channels icon with count (only if there are channels)
                        if channelCount > 0 {
                            Text("·")
                                .font(.system(size: 12, design: .monospaced))
                            Image(systemName: "square.split.2x2")
                                .font(.system(size: 11))
                                .accessibilityLabel("\(channelCount) active \(channelCount == 1 ? "channel" : "channels")")
                            Text("\(channelCount)")
                                .font(.system(size: 12, design: .monospaced))
                                .accessibilityHidden(true)
                        }
                    }
                    .foregroundColor(viewModel.isConnected ? textColor : Color.red)
                }
                .onTapGesture {
                    withAnimation(.spring(response: 0.3, dampingFraction: 0.8)) {
                        showSidebar.toggle()
                        sidebarDragOffset = 0
                    }
                }
            }
        }
        .frame(height: 44) // Fixed height to prevent bouncing
        .padding(.horizontal, 12)
        .background(backgroundColor.opacity(0.95))
    }
    
    private var messagesView: some View {
        ScrollViewReader { proxy in
            ScrollView {
                LazyVStack(alignment: .leading, spacing: 2) {
                    let messages: [BitchatMessage] = {
                        if let privatePeer = viewModel.selectedPrivateChatPeer {
                            let msgs = viewModel.getPrivateChatMessages(for: privatePeer)
                            return msgs
                        } else if let currentChannel = viewModel.currentChannel {
                            let msgs = viewModel.getChannelMessages(currentChannel)
                            return msgs
                        } else {
                            return viewModel.messages
                        }
                    }()
                    
                    ForEach(messages, id: \.id) { message in
<<<<<<< HEAD
                        MessageView(message: message, viewModel: viewModel, colorScheme: colorScheme)
                            .padding(.horizontal, 12)
                            .padding(.vertical, 2)
                            .id(message.id)
=======
                        VStack(alignment: .leading, spacing: 4) {
                            // Check if current user is mentioned
                            let _ = message.mentions?.contains(viewModel.nickname) ?? false
                            
                            if message.sender == "system" {
                                // System messages
                                Text(viewModel.formatMessageAsText(message, colorScheme: colorScheme))
                                    .textSelection(.enabled)
                                    .fixedSize(horizontal: false, vertical: true)
                                    .frame(maxWidth: .infinity, alignment: .leading)
                            } else {
                                // Regular messages with natural text wrapping
                                VStack(alignment: .leading, spacing: 8) {
                                    HStack(alignment: .top, spacing: 0) {
                                        // Single text view for natural wrapping
                                        Text(viewModel.formatMessageAsText(message, colorScheme: colorScheme))
                                            .textSelection(.enabled)
                                            .fixedSize(horizontal: false, vertical: true)
                                            .frame(maxWidth: .infinity, alignment: .leading)
                                        
                                        // Delivery status indicator for private messages
                                        if message.isPrivate && message.sender == viewModel.nickname,
                                           let status = message.deliveryStatus {
                                            DeliveryStatusView(status: status, colorScheme: colorScheme)
                                                .padding(.leading, 4)
                                        }
                                    }
                                    
                                    // Check for links and show preview
                                    if let markdownLink = message.content.extractMarkdownLink() {
                                        // Don't show link preview if the message is just the emoji
                                        let cleanContent = message.content.trimmingCharacters(in: .whitespacesAndNewlines)
                                        if cleanContent.hasPrefix("👇") {
                                            LinkPreviewView(url: markdownLink.url, title: markdownLink.title)
                                                .padding(.top, 4)
                                        }
                                    } else {
                                        // Check for plain URLs
                                        let urls = message.content.extractURLs()
                                        ForEach(urls.prefix(3), id: \.url) { urlInfo in
                                            LinkPreviewView(url: urlInfo.url, title: nil)
                                                .padding(.top, 4)
                                        }
                                    }
                                }
                            }
                        }
                        .padding(.horizontal, 12)
                        .padding(.vertical, 2)
                        .id(message.id)
>>>>>>> 17e96e99
                    }
                }
                .padding(.vertical, 8)
            }
            .background(backgroundColor)
            .onChange(of: viewModel.messages.count) { _ in
                if viewModel.selectedPrivateChatPeer == nil && !viewModel.messages.isEmpty {
                    withAnimation {
                        proxy.scrollTo(viewModel.messages.last?.id, anchor: .bottom)
                    }
                }
            }
            .onChange(of: viewModel.privateChats) { _ in
                if let peerID = viewModel.selectedPrivateChatPeer,
                   let messages = viewModel.privateChats[peerID],
                   !messages.isEmpty {
                    withAnimation {
                        proxy.scrollTo(messages.last?.id, anchor: .bottom)
                    }
                }
            }
            .onChange(of: viewModel.selectedPrivateChatPeer) { newPeerID in
                // When switching to a private chat, send read receipts
                if let peerID = newPeerID {
                    // Small delay to ensure messages are loaded
                    DispatchQueue.main.asyncAfter(deadline: .now() + 0.1) {
                        viewModel.markPrivateMessagesAsRead(from: peerID)
                    }
                }
            }
            .onAppear {
                // Also check when view appears
                if let peerID = viewModel.selectedPrivateChatPeer {
                    // Try multiple times to ensure read receipts are sent
                    viewModel.markPrivateMessagesAsRead(from: peerID)
                    
                    DispatchQueue.main.asyncAfter(deadline: .now() + 0.1) {
                        viewModel.markPrivateMessagesAsRead(from: peerID)
                    }
                    
                    DispatchQueue.main.asyncAfter(deadline: .now() + 0.5) {
                        viewModel.markPrivateMessagesAsRead(from: peerID)
                    }
                }
            }
        }
    }
    
    private var inputView: some View {
        VStack(spacing: 0) {
            // @mentions autocomplete
            if viewModel.showAutocomplete && !viewModel.autocompleteSuggestions.isEmpty {
                VStack(alignment: .leading, spacing: 0) {
                    ForEach(Array(viewModel.autocompleteSuggestions.enumerated()), id: \.element) { index, suggestion in
                        Button(action: {
                            _ = viewModel.completeNickname(suggestion, in: &messageText)
                        }) {
                            HStack {
                                Text("@\(suggestion)")
                                    .font(.system(size: 11, design: .monospaced))
                                    .foregroundColor(textColor)
                                    .fontWeight(.medium)
                                Spacer()
                            }
                            .padding(.horizontal, 12)
                            .padding(.vertical, 3)
                            .frame(maxWidth: .infinity, alignment: .leading)
                        }
                        .buttonStyle(.plain)
                        .background(Color.gray.opacity(0.1))
                    }
                }
                .background(backgroundColor)
                .overlay(
                    RoundedRectangle(cornerRadius: 4)
                        .stroke(secondaryTextColor.opacity(0.3), lineWidth: 1)
                )
                .padding(.horizontal, 12)
            }
            
            // Command suggestions
            if showCommandSuggestions && !commandSuggestions.isEmpty {
                VStack(alignment: .leading, spacing: 0) {
                    // Define commands with aliases and syntax
                    let commandInfo: [(commands: [String], syntax: String?, description: String)] = [
                        (["/block"], "[nickname]", "block or list blocked peers"),
                        (["/clear"], nil, "clear chat messages"),
                        (["/hug"], "<nickname>", "send someone a warm hug"),
                        (["/j", "/join"], "<channel>", "join or create a channel"),
                        (["/m", "/msg"], "<nickname> [message]", "send private message"),
                        (["/channels"], nil, "show all discovered channels"),
                        (["/slap"], "<nickname>", "slap someone with a trout"),
                        (["/unblock"], "<nickname>", "unblock a peer"),
                        (["/w"], nil, "see who's online")
                    ]
                    
                    let channelCommandInfo: [(commands: [String], syntax: String?, description: String)] = [
                        (["/pass"], "[password]", "change channel password"),
                        (["/save"], nil, "save channel messages locally"),
                        (["/transfer"], "<nickname>", "transfer channel ownership")
                    ]
                    
                    // Build the display
                    let allCommands = viewModel.currentChannel != nil 
                        ? commandInfo + channelCommandInfo 
                        : commandInfo
                    
                    // Show matching commands
                    ForEach(commandSuggestions, id: \.self) { command in
                        // Find the command info for this suggestion
                        if let info = allCommands.first(where: { $0.commands.contains(command) }) {
                            Button(action: {
                                // Replace current text with selected command
                                messageText = command + " "
                                showCommandSuggestions = false
                                commandSuggestions = []
                            }) {
                                HStack {
                                    // Show all aliases together
                                    Text(info.commands.joined(separator: ", "))
                                        .font(.system(size: 11, design: .monospaced))
                                        .foregroundColor(textColor)
                                        .fontWeight(.medium)
                                    
                                    // Show syntax if any
                                    if let syntax = info.syntax {
                                        Text(syntax)
                                            .font(.system(size: 10, design: .monospaced))
                                            .foregroundColor(secondaryTextColor.opacity(0.8))
                                    }
                                    
                                    Spacer()
                                    
                                    // Show description
                                    Text(info.description)
                                        .font(.system(size: 10, design: .monospaced))
                                        .foregroundColor(secondaryTextColor)
                                }
                                .padding(.horizontal, 12)
                                .padding(.vertical, 3)
                                .frame(maxWidth: .infinity, alignment: .leading)
                            }
                            .buttonStyle(.plain)
                            .background(Color.gray.opacity(0.1))
                        }
                    }
                }
                .background(backgroundColor)
                .overlay(
                    RoundedRectangle(cornerRadius: 4)
                        .stroke(secondaryTextColor.opacity(0.3), lineWidth: 1)
                )
                .padding(.horizontal, 12)
            }
            
            HStack(alignment: .center, spacing: 4) {
            if viewModel.selectedPrivateChatPeer != nil {
                Text("<@\(viewModel.nickname)> →")
                    .font(.system(size: 12, weight: .medium, design: .monospaced))
                    .foregroundColor(Color.orange)
                    .lineLimit(1)
                    .fixedSize()
                    .padding(.leading, 12)
            } else if let currentChannel = viewModel.currentChannel, viewModel.passwordProtectedChannels.contains(currentChannel) {
                Text("<@\(viewModel.nickname)> →")
                    .font(.system(size: 12, weight: .medium, design: .monospaced))
                    .foregroundColor(Color.orange)
                    .lineLimit(1)
                    .fixedSize()
                    .padding(.leading, 12)
            } else {
                Text("<@\(viewModel.nickname)>")
                    .font(.system(size: 12, weight: .medium, design: .monospaced))
                    .foregroundColor(textColor)
                    .lineLimit(1)
                    .fixedSize()
                    .padding(.leading, 12)
            }
            
            TextField("", text: $messageText)
                .textFieldStyle(.plain)
                .font(.system(size: 14, design: .monospaced))
                .foregroundColor(textColor)
                .autocorrectionDisabled()
                .focused($isTextFieldFocused)
                .onChange(of: messageText) { newValue in
                    // Get cursor position (approximate - end of text for now)
                    let cursorPosition = newValue.count
                    viewModel.updateAutocomplete(for: newValue, cursorPosition: cursorPosition)
                    
                    // Check for command autocomplete
                    if newValue.hasPrefix("/") && newValue.count >= 1 {
                        // Build context-aware command list
                        var commandDescriptions = [
                            ("/block", "block or list blocked peers"),
                            ("/channels", "show all discovered channels"),
                            ("/clear", "clear chat messages"),
                            ("/hug", "send someone a warm hug"),
                            ("/j", "join or create a channel"),
                            ("/m", "send private message"),
                            ("/slap", "slap someone with a trout"),
                            ("/unblock", "unblock a peer"),
                            ("/w", "see who's online")
                        ]
                        
                        // Add channel-specific commands if in a channel
                        if viewModel.currentChannel != nil {
                            commandDescriptions.append(("/pass", "change channel password"))
                            commandDescriptions.append(("/save", "save channel messages locally"))
                            commandDescriptions.append(("/transfer", "transfer channel ownership"))
                        }
                        
                        let input = newValue.lowercased()
                        
                        // Map of aliases to primary commands
                        let aliases: [String: String] = [
                            "/join": "/j",
                            "/msg": "/m"
                        ]
                        
                        // Filter commands, but convert aliases to primary
                        commandSuggestions = commandDescriptions
                            .filter { $0.0.starts(with: input) }
                            .map { $0.0 }
                        
                        // Also check if input matches an alias
                        for (alias, primary) in aliases {
                            if alias.starts(with: input) && !commandSuggestions.contains(primary) {
                                if commandDescriptions.contains(where: { $0.0 == primary }) {
                                    commandSuggestions.append(primary)
                                }
                            }
                        }
                        
                        // Remove duplicates and sort
                        commandSuggestions = Array(Set(commandSuggestions)).sorted()
                        showCommandSuggestions = !commandSuggestions.isEmpty
                    } else {
                        showCommandSuggestions = false
                        commandSuggestions = []
                    }
                }
                .onSubmit {
                    sendMessage()
                }
            
            Button(action: sendMessage) {
                Image(systemName: "arrow.up.circle.fill")
                    .font(.system(size: 20))
                    .foregroundColor(messageText.isEmpty ? Color.gray :
                                            (viewModel.selectedPrivateChatPeer != nil ||
                                             (viewModel.currentChannel != nil && viewModel.passwordProtectedChannels.contains(viewModel.currentChannel ?? "")))
                                             ? Color.orange : textColor)
            }
            .buttonStyle(.plain)
            .padding(.trailing, 12)
            .accessibilityLabel("Send message")
            .accessibilityHint(messageText.isEmpty ? "Enter a message to send" : "Double tap to send")
            }
            .padding(.vertical, 8)
            .background(backgroundColor.opacity(0.95))
        }
        .onAppear {
            isTextFieldFocused = true
        }
    }
    
    private func sendMessage() {
        viewModel.sendMessage(messageText)
        messageText = ""
    }
    
    @ViewBuilder
    private var channelsSection: some View {
        if !viewModel.joinedChannels.isEmpty {
            VStack(alignment: .leading, spacing: 6) {
                HStack(spacing: 4) {
                    Image(systemName: "square.split.2x2")
                        .font(.system(size: 10))
                        .accessibilityHidden(true)
                    Text("CHANNELS")
                        .font(.system(size: 11, weight: .bold, design: .monospaced))
                }
                .foregroundColor(secondaryTextColor)
                .padding(.horizontal, 12)
                
                ForEach(Array(viewModel.joinedChannels).sorted(), id: \.self) { channel in
                    channelButton(for: channel)
                }
            }
        }
    }
    
    @ViewBuilder
    private func channelButton(for channel: String) -> some View {
        Button(action: {
            // Check if channel needs password and we don't have it
            if viewModel.passwordProtectedChannels.contains(channel) && viewModel.channelKeys[channel] == nil {
                // Need password
                viewModel.passwordPromptChannel = channel
                viewModel.showPasswordPrompt = true
            } else {
                // Can enter channel
                viewModel.switchToChannel(channel)
                withAnimation(.spring()) {
                    showSidebar = false
                }
            }
        }) {
            HStack {
                // Lock icon for password protected channels
                if viewModel.passwordProtectedChannels.contains(channel) {
                    Image(systemName: "lock.fill")
                        .font(.system(size: 10))
                        .foregroundColor(secondaryTextColor)
                        .accessibilityLabel("Password protected")
                }
                
                Text(channel)
                    .font(.system(size: 14, design: .monospaced))
                    .foregroundColor(viewModel.currentChannel == channel ? Color.blue : textColor)
                
                Spacer()
                
                // Unread count
                if let unreadCount = viewModel.unreadChannelMessages[channel], unreadCount > 0 {
                    Text("\(unreadCount)")
                        .font(.system(size: 10, weight: .bold, design: .monospaced))
                        .foregroundColor(backgroundColor)
                        .padding(.horizontal, 6)
                        .padding(.vertical, 2)
                        .background(Color.orange)
                        .clipShape(Capsule())
                }
                
                // Channel controls
                if viewModel.currentChannel == channel {
                    channelControls(for: channel)
                }
            }
        }
        .buttonStyle(.plain)
        .padding(.horizontal, 12)
        .padding(.vertical, 4)
        .background(viewModel.currentChannel == channel ? backgroundColor.opacity(0.5) : Color.clear)
    }
    
    @ViewBuilder
    private func channelControls(for channel: String) -> some View {
        HStack(spacing: 4) {
            // Password button for channel creator only
            if viewModel.isChannelOwner(channel) {
                Button(action: {
                    // Toggle password protection
                    if viewModel.passwordProtectedChannels.contains(channel) {
                        viewModel.removeChannelPassword(for: channel)
                    } else {
                        // Show password input
                        showPasswordInput = true
                        passwordInputChannel = channel
                    }
                }) {
                    HStack(spacing: 2) {
                        Image(systemName: viewModel.passwordProtectedChannels.contains(channel) ? "lock.fill" : "lock")
                            .font(.system(size: 10))
                    }
                    .foregroundColor(viewModel.passwordProtectedChannels.contains(channel) ? backgroundColor : secondaryTextColor)
                    .padding(.horizontal, 8)
                    .padding(.vertical, 2)
                    .background(viewModel.passwordProtectedChannels.contains(channel) ? Color.orange : Color.clear)
                    .overlay(
                        RoundedRectangle(cornerRadius: 4)
                            .stroke(viewModel.passwordProtectedChannels.contains(channel) ? Color.orange : secondaryTextColor.opacity(0.5), lineWidth: 1)
                    )
                }
                .buttonStyle(.plain)
                .accessibilityLabel(viewModel.passwordProtectedChannels.contains(channel) ? "Remove password" : "Set password")
            }
            
            // Leave button
            Button(action: {
                showLeaveChannelAlert = true
            }) {
                Image(systemName: "xmark.circle.fill")
                    .font(.system(size: 14))
                    .foregroundColor(Color.red.opacity(0.6))
            }
            .buttonStyle(.plain)
            .alert("leave channel", isPresented: $showLeaveChannelAlert) {
                Button("cancel", role: .cancel) { }
                Button("leave", role: .destructive) {
                    viewModel.leaveChannel(channel)
                }
            } message: {
                Text("sure you want to leave \(channel)?")
            }
        }
    }
    
    private var sidebarView: some View {
        HStack(spacing: 0) {
            // Grey vertical bar for visual continuity
            Rectangle()
                .fill(Color.gray.opacity(0.3))
                .frame(width: 1)
            
            VStack(alignment: .leading, spacing: 0) {
                // Header - match main toolbar height
                HStack {
                    Text("YOUR NETWORK")
                        .font(.system(size: 16, weight: .bold, design: .monospaced))
                        .foregroundColor(textColor)
                    Spacer()
                }
                .frame(height: 44) // Match header height
                .padding(.horizontal, 12)
                .background(backgroundColor.opacity(0.95))
                
                Divider()
            
            // Rooms and People list
            ScrollView {
                VStack(alignment: .leading, spacing: 12) {
                    // Channels section
                    channelsSection
                    
                    if !viewModel.joinedChannels.isEmpty {
                        Divider()
                            .padding(.vertical, 4)
                    }
                    
                    // People section
                    VStack(alignment: .leading, spacing: 8) {
                        // Show appropriate header based on context
                        if let currentChannel = viewModel.currentChannel {
                            Text("IN \(currentChannel.uppercased())")
                                .font(.system(size: 11, weight: .semibold, design: .monospaced))
                                .foregroundColor(secondaryTextColor)
                                .padding(.horizontal, 12)
                        } else if !viewModel.connectedPeers.isEmpty {
                            HStack(spacing: 4) {
                                Image(systemName: "person.2.fill")
                                    .font(.system(size: 10))
                                    .accessibilityHidden(true)
                                Text("PEOPLE")
                                    .font(.system(size: 11, weight: .bold, design: .monospaced))
                            }
                            .foregroundColor(secondaryTextColor)
                            .padding(.horizontal, 12)
                        }
                        
                        if viewModel.connectedPeers.isEmpty {
                            Text("No one connected")
                                .font(.system(size: 14, design: .monospaced))
                                .foregroundColor(secondaryTextColor)
                                .padding(.horizontal)
                        } else if let currentChannel = viewModel.currentChannel,
                                  let channelMemberIDs = viewModel.channelMembers[currentChannel],
                                  channelMemberIDs.isEmpty {
                            Text("No one in this channel yet")
                                .font(.system(size: 14, design: .monospaced))
                                .foregroundColor(secondaryTextColor)
                                .padding(.horizontal)
                        } else {
                            let peerNicknames = viewModel.meshService.getPeerNicknames()
                            let peerRSSI = viewModel.meshService.getPeerRSSI()
                            let myPeerID = viewModel.meshService.myPeerID
                            
                            // Filter peers based on current channel
                            let peersToShow: [String] = {
                                if let currentChannel = viewModel.currentChannel,
                                   let channelMemberIDs = viewModel.channelMembers[currentChannel] {
                                    // Show only peers who have sent messages to this channel (including self)
                                    
                                    // Start with channel members who are also connected
                                    var memberPeers = viewModel.connectedPeers.filter { channelMemberIDs.contains($0) }
                                    
                                    // Always include ourselves if we're a channel member
                                    if channelMemberIDs.contains(myPeerID) && !memberPeers.contains(myPeerID) {
                                        memberPeers.append(myPeerID)
                                    }
                                    
                                    return memberPeers
                                } else {
                                    // Show all connected peers in main chat
                                    return viewModel.connectedPeers
                                }
                            }()
                            
                        // Sort peers: favorites first, then alphabetically by nickname
                        let sortedPeers = peersToShow.sorted { peer1, peer2 in
                            let isFav1 = viewModel.isFavorite(peerID: peer1)
                            let isFav2 = viewModel.isFavorite(peerID: peer2)
                            
                            if isFav1 != isFav2 {
                                return isFav1 // Favorites come first
                            }
                            
                            let name1 = peerNicknames[peer1] ?? "anon\(peer1.prefix(4))"
                            let name2 = peerNicknames[peer2] ?? "anon\(peer2.prefix(4))"
                            return name1 < name2
                        }
                        
                        ForEach(sortedPeers, id: \.self) { peerID in
                            let displayName = peerID == myPeerID ? viewModel.nickname : (peerNicknames[peerID] ?? "anon\(peerID.prefix(4))")
                            let rssi = peerRSSI[peerID]?.intValue ?? -100
                            let isFavorite = viewModel.isFavorite(peerID: peerID)
                            let isMe = peerID == myPeerID
                            
                            HStack(spacing: 8) {
                                // Signal strength indicator or unread message icon
                                if isMe {
                                    Image(systemName: "person.fill")
                                        .font(.system(size: 10))
                                        .foregroundColor(textColor)
                                        .accessibilityLabel("You")
                                } else if viewModel.unreadPrivateMessages.contains(peerID) {
                                    Image(systemName: "envelope.fill")
                                        .font(.system(size: 12))
                                        .foregroundColor(Color.orange)
                                        .accessibilityLabel("Unread message from \(displayName)")
                                } else {
                                    Image(systemName: "radiowaves.left")
                                        .font(.system(size: 12))
                                        .foregroundColor(viewModel.getRSSIColor(rssi: rssi, colorScheme: colorScheme))
                                        .accessibilityLabel("Signal strength: \(rssi > -60 ? "excellent" : rssi > -70 ? "good" : rssi > -80 ? "fair" : "poor")")
                                }
                                
                                // Encryption status icon (between connection dot and name)
                                if !isMe {
                                    let encryptionStatus = viewModel.getEncryptionStatus(for: peerID)
                                    Image(systemName: encryptionStatus.icon)
                                        .font(.system(size: 10))
                                        .foregroundColor(encryptionStatus == .noiseVerified ? Color.green : 
                                                       encryptionStatus == .noiseSecured ? textColor :
                                                       encryptionStatus == .noiseHandshaking ? Color.orange :
                                                       Color.red)
                                        .accessibilityLabel("Encryption: \(encryptionStatus == .noiseVerified ? "verified" : encryptionStatus == .noiseSecured ? "secured" : encryptionStatus == .noiseHandshaking ? "establishing" : "none")")
                                }
                                
                                // Peer name
                                if isMe {
                                    HStack {
                                        Text(displayName + " (you)")
                                            .font(.system(size: 14, design: .monospaced))
                                            .foregroundColor(textColor)
                                        
                                        Spacer()
                                    }
                                } else {
                                    Button(action: {
                                        if peerNicknames[peerID] != nil {
                                            viewModel.startPrivateChat(with: peerID)
                                            withAnimation(.spring(response: 0.3, dampingFraction: 0.8)) {
                                                showSidebar = false
                                                sidebarDragOffset = 0
                                            }
                                        }
                                    }) {
                                        Text(displayName)
                                            .font(.system(size: 14, design: .monospaced))
                                            .foregroundColor(peerNicknames[peerID] != nil ? textColor : secondaryTextColor)
                                    }
                                    .buttonStyle(.plain)
                                    .disabled(peerNicknames[peerID] == nil)
                                    .onTapGesture(count: 2) {
                                        // Show fingerprint on double tap
                                        viewModel.showFingerprint(for: peerID)
                                    }
                                    
                                    Spacer()
                                    
                                    // Favorite star
                                    Button(action: {
                                        viewModel.toggleFavorite(peerID: peerID)
                                    }) {
                                        Image(systemName: isFavorite ? "star.fill" : "star")
                                            .font(.system(size: 12))
                                            .foregroundColor(isFavorite ? Color.yellow : secondaryTextColor)
                                    }
                                    .buttonStyle(.plain)
                                    .accessibilityLabel(isFavorite ? "Remove \(displayName) from favorites" : "Add \(displayName) to favorites")
                                }
                            }
                            .padding(.horizontal)
                            .padding(.vertical, 8)
                        }
                        }
                    }
                }
                .padding(.vertical, 8)
            }
            
            Spacer()
        }
        .background(backgroundColor)
        }
    }
}

// Helper view for rendering message content with clickable hashtags
struct MessageContentView: View {
    let message: BitchatMessage
    let viewModel: ChatViewModel
    let colorScheme: ColorScheme
    let isMentioned: Bool
    
    var body: some View {
        let content = message.content
        let hashtagPattern = "#([a-zA-Z0-9_]+)"
        let mentionPattern = "@([a-zA-Z0-9_]+)"
        
        let hashtagRegex = try? NSRegularExpression(pattern: hashtagPattern, options: [])
        let mentionRegex = try? NSRegularExpression(pattern: mentionPattern, options: [])
        
        let hashtagMatches = hashtagRegex?.matches(in: content, options: [], range: NSRange(location: 0, length: content.count)) ?? []
        let mentionMatches = mentionRegex?.matches(in: content, options: [], range: NSRange(location: 0, length: content.count)) ?? []
        
        // Combine all matches and sort by location
        var allMatches: [(range: NSRange, type: String)] = []
        for match in hashtagMatches {
            allMatches.append((match.range(at: 0), "hashtag"))
        }
        for match in mentionMatches {
            allMatches.append((match.range(at: 0), "mention"))
        }
        allMatches.sort { $0.range.location < $1.range.location }
        
        // Build the text as a concatenated Text view for natural wrapping
        let segments = buildTextSegments()
        var result = Text("")
        
        for segment in segments {
            if segment.type == "hashtag" {
                // Note: We can't have clickable links in concatenated Text, so hashtags won't be clickable
                result = result + Text(segment.text)
                    .font(.system(size: 14, weight: .semibold, design: .monospaced))
                    .foregroundColor(Color.blue)
                    .underline()
            } else if segment.type == "mention" {
                result = result + Text(segment.text)
                    .font(.system(size: 14, weight: .semibold, design: .monospaced))
                    .foregroundColor(Color.orange)
            } else {
                result = result + Text(segment.text)
                    .font(.system(size: 14, design: .monospaced))
                    .fontWeight(isMentioned ? .bold : .regular)
            }
        }
        
        return result
            .textSelection(.enabled)
    }
    
    private func buildTextSegments() -> [(text: String, type: String)] {
        var segments: [(text: String, type: String)] = []
        let content = message.content
        var lastEnd = content.startIndex
        
        let hashtagPattern = "#([a-zA-Z0-9_]+)"
        let mentionPattern = "@([a-zA-Z0-9_]+)"
        
        let hashtagRegex = try? NSRegularExpression(pattern: hashtagPattern, options: [])
        let mentionRegex = try? NSRegularExpression(pattern: mentionPattern, options: [])
        
        let hashtagMatches = hashtagRegex?.matches(in: content, options: [], range: NSRange(location: 0, length: content.count)) ?? []
        let mentionMatches = mentionRegex?.matches(in: content, options: [], range: NSRange(location: 0, length: content.count)) ?? []
        
        // Combine all matches and sort by location
        var allMatches: [(range: NSRange, type: String)] = []
        for match in hashtagMatches {
            allMatches.append((match.range(at: 0), "hashtag"))
        }
        for match in mentionMatches {
            allMatches.append((match.range(at: 0), "mention"))
        }
        allMatches.sort { $0.range.location < $1.range.location }
        
        for (matchRange, matchType) in allMatches {
            if let range = Range(matchRange, in: content) {
                // Add text before the match
                if lastEnd < range.lowerBound {
                    let beforeText = String(content[lastEnd..<range.lowerBound])
                    if !beforeText.isEmpty {
                        segments.append((beforeText, "text"))
                    }
                }
                
                // Add the match
                let matchText = String(content[range])
                segments.append((matchText, matchType))
                
                lastEnd = range.upperBound
            }
        }
        
        // Add any remaining text
        if lastEnd < content.endIndex {
            let remainingText = String(content[lastEnd...])
            if !remainingText.isEmpty {
                segments.append((remainingText, "text"))
            }
        }
        
        return segments
    }
}

// Delivery status indicator view
struct DeliveryStatusView: View {
    let status: DeliveryStatus
    let colorScheme: ColorScheme
    
    private var textColor: Color {
        colorScheme == .dark ? Color.green : Color(red: 0, green: 0.5, blue: 0)
    }
    
    private var secondaryTextColor: Color {
        colorScheme == .dark ? Color.green.opacity(0.8) : Color(red: 0, green: 0.5, blue: 0).opacity(0.8)
    }
    
    var body: some View {
        switch status {
        case .sending:
            Image(systemName: "circle")
                .font(.system(size: 10))
                .foregroundColor(secondaryTextColor.opacity(0.6))
            
        case .sent:
            Image(systemName: "checkmark")
                .font(.system(size: 10))
                .foregroundColor(secondaryTextColor.opacity(0.6))
            
        case .delivered(let nickname, _):
            HStack(spacing: -2) {
                Image(systemName: "checkmark")
                    .font(.system(size: 10))
                Image(systemName: "checkmark")
                    .font(.system(size: 10))
            }
            .foregroundColor(textColor.opacity(0.8))
            .help("Delivered to \(nickname)")
            
        case .read(let nickname, _):
            HStack(spacing: -2) {
                Image(systemName: "checkmark")
                    .font(.system(size: 10, weight: .bold))
                Image(systemName: "checkmark")
                    .font(.system(size: 10, weight: .bold))
            }
            .foregroundColor(Color(red: 0.0, green: 0.478, blue: 1.0))  // Bright blue
            .help("Read by \(nickname)")
            
        case .failed(let reason):
            Image(systemName: "exclamationmark.triangle")
                .font(.system(size: 10))
                .foregroundColor(Color.red.opacity(0.8))
                .help("Failed: \(reason)")
            
        case .partiallyDelivered(let reached, let total):
            HStack(spacing: 1) {
                Image(systemName: "checkmark")
                    .font(.system(size: 10))
                Text("\(reached)/\(total)")
                    .font(.system(size: 10, design: .monospaced))
            }
            .foregroundColor(secondaryTextColor.opacity(0.6))
            .help("Delivered to \(reached) of \(total) members")
        }
    }
}<|MERGE_RESOLUTION|>--- conflicted
+++ resolved
@@ -121,10 +121,6 @@
         .sheet(isPresented: $showAppInfo) {
             AppInfoView()
         }
-<<<<<<< HEAD
-        .sheet(isPresented: $showWallet) {
-            WalletView()
-=======
         .sheet(isPresented: Binding(
             get: { viewModel.showingFingerprintFor != nil },
             set: { _ in viewModel.showingFingerprintFor = nil }
@@ -132,7 +128,6 @@
             if let peerID = viewModel.showingFingerprintFor {
                 FingerprintView(viewModel: viewModel, peerID: peerID)
             }
->>>>>>> 17e96e99
         }
         .alert("Set Channel Password", isPresented: $showPasswordInput) {
             SecureField("Password", text: $passwordInput)
@@ -485,12 +480,6 @@
                     }()
                     
                     ForEach(messages, id: \.id) { message in
-<<<<<<< HEAD
-                        MessageView(message: message, viewModel: viewModel, colorScheme: colorScheme)
-                            .padding(.horizontal, 12)
-                            .padding(.vertical, 2)
-                            .id(message.id)
-=======
                         VStack(alignment: .leading, spacing: 4) {
                             // Check if current user is mentioned
                             let _ = message.mentions?.contains(viewModel.nickname) ?? false
@@ -541,7 +530,6 @@
                         .padding(.horizontal, 12)
                         .padding(.vertical, 2)
                         .id(message.id)
->>>>>>> 17e96e99
                     }
                 }
                 .padding(.vertical, 8)
