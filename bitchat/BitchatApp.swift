--- conflicted
+++ resolved
@@ -61,12 +61,8 @@
     
     private func checkForSharedContent() {
         // Check app group for shared content from extension
-<<<<<<< HEAD
         guard let userDefaults = UserDefaults(suiteName: "group.com.cypherbase.bitchat") else {
             print("DEBUG: Failed to access app group UserDefaults")
-=======
-        guard let userDefaults = UserDefaults(suiteName: "group.chat.bitchat") else {
->>>>>>> 17e96e99
             return
         }
         
